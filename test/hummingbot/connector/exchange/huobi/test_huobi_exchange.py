--- conflicted
+++ resolved
@@ -289,13 +289,7 @@
             f"has completed according to order delta websocket API."
         ))
 
-<<<<<<< HEAD
         self.assertEqual(1, len(self.buy_order_completed_logger.event_log))
-=======
-        self.assertEqual(1, len(self.buy_order_completed_logger.event_log))
-        buy_event: BuyOrderCompletedEvent = self.buy_order_completed_logger.event_log[0]
-        self.assertEqual(complete_fill["feeCurrency"].upper(), buy_event.fee_asset)
-        self.assertEqual(Decimal(complete_fill["transactFee"]), buy_event.fee_amount)
 
     @patch("hummingbot.connector.utils.get_tracking_nonce_low_res")
     def test_client_order_id_on_order(self, mocked_nonce):
@@ -323,5 +317,4 @@
             is_buy=False, trading_pair=self.trading_pair, hbot_order_id_prefix=huobi_utils.BROKER_ID
         )
 
-        self.assertEqual(result, expected_client_order_id)
->>>>>>> 280e5b24
+        self.assertEqual(result, expected_client_order_id)